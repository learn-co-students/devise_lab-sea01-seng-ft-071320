--- conflicted
+++ resolved
@@ -44,12 +44,6 @@
   # Spring speeds up development by keeping your application running in the background. Read more: https://github.com/rails/spring
   gem 'spring'
 
-<<<<<<< HEAD
-group :development, :test do
-  gem 'factory_bot_rails'
-  gem 'faker'
-=======
->>>>>>> c9261670
   gem 'rspec-rails'
   gem 'database_cleaner'
 end